--- conflicted
+++ resolved
@@ -54,18 +54,12 @@
     # zfs_dbgmsg
     "zfs_dbgmsg",
     "zfs_dbgmsg | tail 5 | zfs_dbgmsg",
-<<<<<<< HEAD
-    "dbuf -l 1",
-    "dbuf | dbuf -l 1",
-    'dbuf | dbuf -l 1 | head | dbuf'
-=======
 
     # zfs_histogram
     "spa data | member spa_normal_class.mc_histogram | zfs_histogram",
     "spa data | vdev | metaslab | filter obj.ms_loaded == 1 | head 1 | member ms_sm.sm_phys.smp_histogram | zhist",
     "spa data | vdev | metaslab | filter obj.ms_loaded == 1 | head 1 | member ms_sm.sm_phys.smp_histogram | zhist 9",
     "spa data | vdev | metaslab | filter obj.ms_loaded == 1 | head 1 | member ms_allocatable.rt_histogram | zhist",
->>>>>>> 47debdd3
 ] # yapf: disable
 
 
